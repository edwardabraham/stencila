import { ipcMain } from 'electron'
import { documents } from 'stencila'
import { CHANNEL } from '../../preload'
import { removeChannelHandlers } from '../utils/handler'
import { DOCUMENT_CHANNEL } from './channel'
import { rewriteHtml } from '../local-protocol'

export const registerDocumentHandlers = () => {
  try {
    ipcMain.handle(CHANNEL.OPEN_DOCUMENT, async (_event, filePath: string) => {
      return documents.open(filePath)
    })

    ipcMain.handle(
      CHANNEL.CLOSE_DOCUMENT,
      async (_event, documentId: string) => {
        try {
          documents.close(documentId)
        } catch (e) {}
      }
    )

    ipcMain.handle(
      CHANNEL.UNSUBSCRIBE_DOCUMENT,
      async (
        _event,
        { documentId, topics }: { documentId: string; topics: string[] }
      ) => {
        documents.unsubscribe(documentId, topics)
      }
    )

    ipcMain.handle(
      CHANNEL.GET_DOCUMENT_CONTENTS,
      async (ipcEvent, documentId: string) => {
        documents.subscribe(documentId, ['modified'], (_topic, docEvent) => {
          ipcEvent.sender.send(CHANNEL.GET_DOCUMENT_CONTENTS, docEvent)
        })

        // Use `dump` to get document content, rather than `read`, to avoid
        // (a) a re-read of the file (that is done on open) (b) re-encoding for
        // each subscriber.
        return documents.dump(documentId)
      }
    )

<<<<<<< HEAD
    ipcMain.handle(
      CHANNEL.DOCUMENT_GET_PREVIEW,
      async (ipcEvent, documentId: string) => {
        documents.subscribe(
          documentId,
          ['encoded:html'],
          (_topic, docEvent) => {
            ipcEvent.sender.send(CHANNEL.DOCUMENT_GET_PREVIEW, docEvent)
          }
        )

        return documents.dump(documentId, 'html')
      }
    )
=======
  ipcMain.handle(
    CHANNEL.DOCUMENT_GET_PREVIEW,
    async (ipcEvent, documentId: string) => {
      documents.subscribe(documentId, ['encoded:html'], (_topic, docEvent) => {
        const event = {
          ...docEvent,
          content: rewriteHtml(docEvent.content ?? ''),
        }
        ipcEvent.sender.send(CHANNEL.DOCUMENT_GET_PREVIEW, event)
      })

      return rewriteHtml(documents.dump(documentId, 'html'))
    }
  )
>>>>>>> 4c810203

    ipcMain.handle(
      CHANNEL.SAVE_DOCUMENT,
      async (
        _event,
        { documentId, content }: { documentId: string; content: string }
      ) => {
        documents.write(documentId, content)
      }
    )
  } catch {
    // Handlers likely already registered
  }
}

export const removeDocoumentHandlers = () => {
  removeChannelHandlers(DOCUMENT_CHANNEL)
}<|MERGE_RESOLUTION|>--- conflicted
+++ resolved
@@ -44,22 +44,6 @@
       }
     )
 
-<<<<<<< HEAD
-    ipcMain.handle(
-      CHANNEL.DOCUMENT_GET_PREVIEW,
-      async (ipcEvent, documentId: string) => {
-        documents.subscribe(
-          documentId,
-          ['encoded:html'],
-          (_topic, docEvent) => {
-            ipcEvent.sender.send(CHANNEL.DOCUMENT_GET_PREVIEW, docEvent)
-          }
-        )
-
-        return documents.dump(documentId, 'html')
-      }
-    )
-=======
   ipcMain.handle(
     CHANNEL.DOCUMENT_GET_PREVIEW,
     async (ipcEvent, documentId: string) => {
@@ -74,7 +58,6 @@
       return rewriteHtml(documents.dump(documentId, 'html'))
     }
   )
->>>>>>> 4c810203
 
     ipcMain.handle(
       CHANNEL.SAVE_DOCUMENT,
