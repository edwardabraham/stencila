/**
 * Ideally use import as below, but currently encounters build issues,
 * and inability to install as NPM package due to missing package version number.
 * @import 'eLife-pattern-library/assets/sass/build.scss';
 * due to the above issues we import and inline the built CSS file from the web
 */
@import 'https://elifesciences.org/assets/patterns/css/all.02fbc2c8.css';

/**
 * Ensure fonts still resolve when not viewed on ELife website
 * This could potentially be extracted into a separate file, for more granular imports
 */
@import '../../fonts/notoSerif/notoSerif.css';
@import '../../fonts/notoSans/notoSans.css';

@import '../../extensions/person/styles.css';

@import 'custom-properties.css';

/* @extend-ing eLife's CSS may not take into account the cascade of styles
 * applied to an element upstream of the extended style. Add @mixins here for such styles
 * that apply to more than one element, that would otherwise be missed. */
@define-mixin inline-list {
  list-style: none;
  padding: 0;
}

/* stylelint-disable xi/selector-pattern */
main {
  @extend .wrapper;
}
/* stylelint-enable */

:--root {
  @extend .wrapper;
  @extend .content-container;
  @extend .grid__item;

  float: none;
  padding-left: 7%;
  padding-right: 7%;

  @extend .grid-column;
}

/* Hide article metadata */
:--identifiers {
  display: none;
}

:--Article :--authors {
  @extend .content-header__author_list;

  :--Person {
    @extend .content-header__author_list_item;

    :--familyName::after {
      content: ', ';
    }

    &:last-child {
      :--familyName::after {
        content: '';
      }
    }

    :--emails::after {
      /* TODO: update to local dependency once eLife assets are available as npm module */
      content: url('https://elifesciences.org/assets/patterns/img/icons/corresponding-author@1x.89247d49.png');
    }
  }

  /* Temporarily hide until work out what's required here  */
  :--affiliations {
    display: none;
  }
}

/* Chain custom MicroData selectors for style adjustments as needed */
:--Article :--affiliations {
  @mixin inline-list;
  @extend .content-header__institution_list;

  margin-bottom: var(--baseline-measure-rem);

  :--Organization {
    display: inline;

    :--name,
    :--address {
      @extend .content-header__institution_list_item;
    }

    & :--address::after {
      content: '; ';
    }

    &:last-child :--address::after {
      content: '';
    }
  }
}

<<<<<<< HEAD
@media only screen and (min-width: 45.625em) {
  :--root {
    padding-left: 3%;
    padding-right: 3%;
  }
=======
:--datePublished {
  color: var(--color-text-secondary);
  display: block;
  font-family: 'Noto Sans', Arial, Helvetica, sans-serif;
  font-size: calc(var(--text-size-rem-small) * 1rem);
  letter-spacing: var(--letter-spacing);
  line-height: calc(var(--baseline-measure-rem) / var(--text-size-rem-small));
  text-align: center;
  text-transform: capitalize;
>>>>>>> 1f34e924
}<|MERGE_RESOLUTION|>--- conflicted
+++ resolved
@@ -101,13 +101,13 @@
   }
 }
 
-<<<<<<< HEAD
 @media only screen and (min-width: 45.625em) {
   :--root {
     padding-left: 3%;
     padding-right: 3%;
   }
-=======
+}
+
 :--datePublished {
   color: var(--color-text-secondary);
   display: block;
@@ -117,5 +117,4 @@
   line-height: calc(var(--baseline-measure-rem) / var(--text-size-rem-small));
   text-align: center;
   text-transform: capitalize;
->>>>>>> 1f34e924
 }