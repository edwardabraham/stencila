--- conflicted
+++ resolved
@@ -54,14 +54,11 @@
   options.strong = '*'
   options.emphasis = '_'
   options.fences = true
-<<<<<<< HEAD
   options.rule = '-'
   options.ruleRepetition = 3
   options.ruleSpaces = false
-=======
   options.entities = false
   options.encode = false
->>>>>>> 2a454f18
 
   const toMarkdown = unified()
     .use(rehypeParse)
