--- conflicted
+++ resolved
@@ -235,15 +235,9 @@
 slug = "=0.1.4"
 stencila-schema = "=1.12.0"
 strip-ansi-escapes = { version = "0.1.1", optional = true }
-<<<<<<< HEAD
 structopt = { version = "=0.3.25", optional = true }
 strum = { version = "=0.22.0", features = ["derive"] }
-strum_macros = "=0.21.1"
-=======
-structopt = { version = "=0.3.23", optional = true }
-strum = { version = "=0.21", features = ["derive"] }
 strum_macros = "=0.22.0"
->>>>>>> 6e27fae1
 sudo = { version = "=0.6.0", optional = true }
 tar = { version = "=0.4.37", optional = true }
 tempfile = "3.2.0"
