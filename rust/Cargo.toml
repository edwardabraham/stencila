# See more keys and their definitions at https://doc.rust-lang.org/cargo/reference/manifest.html

[package]
name = "stencila"
version = "0.104.0"
authors = ["Stencila <hello@stenci.la>"]
edition = "2018"

# Compile time feature flags. See https://www.worthe-it.co.za/blog/2018-11-18-compile-time-feature-flags-in-rust.html
# All features are on by default, use `--no-default-features --features="json http ..."` to
# cherry pick certain features.
# Our use of features is somewhat over the top but should hopefully allow us to create more
# minimal binaries as needed (e.g. for creating really small container images).

[features]

cli = ["structopt"]

serve = []
serve-stdio = []
serve-http = ["warp", "jsonwebtoken"]
serve-ws = ["warp", "jsonwebtoken"]
serve-static = ["warp", "rust-embed"]

request = []
request-stdio = []
request-docker = ["bollard"]
request-http = ["reqwest", "jsonwebtoken"]
request-ws = ["tokio-tungstenite", "jsonwebtoken"]

binaries = ["flate2", "tar", "which", "xz2", "zip"]

plugins = ["jsonschema", "semver"]
plugins-docker = ["plugins", "bollard"]
plugins-binary = ["plugins", "self_update"]
plugins-javascript = ["plugins"]
plugins-python = ["plugins"]
plugins-r = ["plugins"]
plugins-link = ["plugins"]

upgrade = ["self_update"]

import-elife = ["minidom"]
import-github = []

decode-date = ["dtparse"]
decode-docx = ["decode-pandoc"]
decode-html = ["kuchiki", "markup5ever"]
decode-json = []
decode-latex = ["decode-pandoc"]
decode-md = ["pulldown-cmark", "nom", "decode-html"]
decode-pandoc = ["binaries", "pandoc_types"]
decode-person = ["human_name"]
decode-rmd = ["decode-md"]
decode-toml = []
decode-yaml = []

encode-docx = ["encode-pandoc"]
encode-html = ["html-escape"]
encode-json = []
encode-latex = ["encode-pandoc"]
encode-md = []
encode-pandoc = ["binaries", "pandoc_types"]
encode-pdf = ["chromiumoxide"]
encode-rmd = ["encode-md"]
encode-toml = []
encode-txt = []
encode-yaml = []

coerce = ["decode-date", "decode-person"]

reshape = ["decode-date", "decode-person", "encode-txt"]

query-jsonptr = []
query-jmespath = ["jmespatch"]

default = [
    "cli",
    "serve",
    "serve-stdio",
    "serve-http",
    "serve-ws",
    "serve-static",
    "request",
    "request-docker",
    "request-http",
    "request-stdio",
    "request-ws",
    "binaries",
    "plugins",
    "plugins-binary",
    "plugins-docker",
    "plugins-link",
    "plugins-javascript",
    "plugins-python",
    "plugins-r",
    "upgrade",
    "import-elife",
    "import-github",
    "decode-date",
    "decode-docx",
    "decode-html",
    "decode-json",
    "decode-latex",
    "decode-md",
    "decode-pandoc",
    "decode-person",
    "decode-rmd",
    "decode-toml",
    "decode-yaml",
    "encode-docx",
    "encode-html",
    "encode-json",
    "encode-latex",
    "encode-md",
    "encode-pandoc",
    "encode-pdf",
    "encode-rmd",
    "encode-toml",
    "encode-txt",
    "encode-yaml",
    "coerce",
    "reshape",
    "query-jsonptr",
    "query-jmespath"
]

[dependencies]
Inflector = "0.11.4"
ansi_term = "=0.12.1"
async-trait = "=0.1.51"
base64 = "=0.13.0"
bollard = { version = "=0.11.0", optional = true }
chromiumoxide = { version = "=0.3.1", optional = true, features = ["tokio-runtime"] }
chrono = "=0.4.19"
crossbeam-channel = "=0.5.1"
defaults = "=0.2.0"
dirs-next = "=2.0.0"
dtparse = { version = "=1.2.0", optional = true }
enum_dispatch = "=0.3.7"
eyre = "=0.6.5"
flate2 = { version = "=1.0.20", optional = true }
futures = "=0.3.16"
gitignore = "=1.0.7"
glob = "=0.3.0"
handlebars = "=4.1.1"
html-escape = { version = "=0.2.9", optional = true }
human_name = { version = "=1.0.2", optional = true }
humantime = "=2.1.0"
ignore = "=0.4.18"
itertools = "0.10.1"
jmespatch = { version = "=0.3.0", optional = true }
jsonschema = { version = "=0.12.1", optional = true }
jsonwebtoken = { version = "=7.2.0", optional = true }
kuchiki = { version = "=0.8.1", optional = true }
maplit = "=1.0.2"
markup5ever = { version = "=0.10.1", optional = true }
mime_guess = "=2.0.3"
minidom = { version = "=0.13.0", optional = true }
nanoid = "=0.4.0"
nom = { version = "=7.0.0-alpha1", optional = true }
notify = "=4.0.17"
once_cell = "=1.8.0"
pandoc_types = { version = "=0.4.0", optional = true }
pathdiff = "=0.2.0"
pulldown-cmark = { version = "=0.8.0", optional = true}
rand = "=0.8.4"
regex = "=1.5.4"
reqwest = { version = "=0.11.4", optional = true, features = ["json"] }
rust-embed = { version = "=5.9.0", optional = true }
schemars = { version = "=0.8.3", features = ["preserve_order", "chrono"] }
self_update = { version = "=0.27.0", optional = true, features = [
    "archive-tar",
    "archive-zip",
    "compression-flate2",
    "compression-zip-deflate",
] }
<<<<<<< HEAD
semver = { version = "=1.0.4", optional = true }
serde = { version = "=1.0.127", features = ["derive", "rc"] }
serde_json = { version = "=1.0.64", features = ["preserve_order"] }
=======
semver = { version = "=1.0.3", optional = true }
serde = { version = "=1.0.126", features = ["derive", "rc"] }
serde_json = { version = "=1.0.66", features = ["preserve_order"] }
>>>>>>> 19701554
serde_with = "=1.9.4"
serde_yaml = "=0.8.17"
slug = "=0.1.4"
stencila-schema = "=1.10.0"
structopt = { version = "=0.3.22", optional = true }
strum = { version = "=0.21", features = ["derive"] }
strum_macros = "=0.21.1"
tar = { version = "=0.4.35", optional = true }
tempfile = "3.2.0"
thiserror = "=1.0.26"
tokio = { version = "=1.9.0", features = ["full"] }
tokio-tungstenite = { version = "=0.15.0", optional = true }
toml = "=0.5.8"
tracing = "=0.1.26"
tracing-appender = "=0.1.2"
tracing-error = "=0.1.2"
tracing-serde = "=0.1.2"
tracing-subscriber = "=0.2.19"
url = "=2.2.2"
validator = { version = "=0.14.0", features = ["derive"] }
warp = { version = "=0.3.1", optional = true }
which = { version = "=4.1.0", optional = true }
xz2 = { version = "=0.1.6", optional = true }
zip = { version = "=0.5.13", optional = true }

[dev-dependencies]
insta = { version = "1.7.1", features = ["glob"] }
pretty_assertions = "0.7.2"
proptest = "1.0.0"<|MERGE_RESOLUTION|>--- conflicted
+++ resolved
@@ -175,15 +175,9 @@
     "compression-flate2",
     "compression-zip-deflate",
 ] }
-<<<<<<< HEAD
 semver = { version = "=1.0.4", optional = true }
 serde = { version = "=1.0.127", features = ["derive", "rc"] }
-serde_json = { version = "=1.0.64", features = ["preserve_order"] }
-=======
-semver = { version = "=1.0.3", optional = true }
-serde = { version = "=1.0.126", features = ["derive", "rc"] }
 serde_json = { version = "=1.0.66", features = ["preserve_order"] }
->>>>>>> 19701554
 serde_with = "=1.9.4"
 serde_yaml = "=0.8.17"
 slug = "=0.1.4"
