{
  "name": "@stencila/schema",
  "version": "0.7.0",
  "description": "Stencila schema and other specifications",
  "main": "dist/index.js",
  "types": "dist/index.d.ts",
  "scripts": {
    "lint": "prettier --write **/**/*.{ts,tsx,js,jsx,json,css,md,mdx,yaml}",
    "test": "npm run test:schema && npm run test:ts",
    "test:schema": "gulp test",
    "test:ts": "jest --verbose --coverage",
    "build": "npm run build:schema && npm run build:docs",
    "build:docs": "npm run build:schema && gatsby build --prefix-paths",
    "build:jsonschema": "gulp jsonschema",
    "build:jsonld": "gulp jsonld",
    "build:schema": "npm run build:jsonschema && npm run build:jsonld && npm run build:ts",
    "build:ts": "gulp ts && tsc",
    "dev:docs": "npm run build:schema && gatsby develop",
    "release": "semantic-release",
<<<<<<< HEAD
    "docs": "npm run docs:readme && npm run docs:build",
    "docs:readme": "markdown-toc -i --maxdepth=4 README.md",
    "docs:develop": "gatsby develop",
    "docs:build": "gatsby build --prefix-paths",
=======
>>>>>>> 3f156d8c
    "watch": "gulp watch",
    "clean": "gulp clean"
  },
  "repository": {
    "type": "git",
    "url": "https://github.com/stencila/schema.git"
  },
  "author": "Stencila schema contributors https://github.com/stencila/schema/contributors",
  "license": "Apache-2.0",
  "bugs": {
    "url": "https://github.com/stencila/schema/issues"
  },
  "homepage": "https://stencila.github.io/schema",
  "dependencies": {
    "ajv": "^6.10.0",
    "better-ajv-errors": "^0.6.1",
    "fs-extra": "^7.0.1",
    "globby": "^9.2.0",
    "immer": "^2.1.5",
    "parse-author": "^2.0.0",
    "parse-full-name": "^1.2.3",
    "prismjs": "^1.16.0",
    "rbx": "^2.1.0",
    "react": "^16.8.6",
    "react-dom": "^16.8.6",
    "react-helmet": "^5.2.0",
    "react-syntax-highlighter": "^10.2.1"
  },
  "devDependencies": {
    "@mdx-js/mdx": "^1.0.5",
    "@mdx-js/react": "^1.0.2",
    "@mdx-js/tag": "^0.20.3",
    "@types/fs-extra": "^5.0.5",
    "@types/jest": "^24.0.11",
    "del": "^4.1.0",
<<<<<<< HEAD
    "gatsby": "^2.3.31",
=======
    "gatsby": "^2.3.23",
>>>>>>> 3f156d8c
    "gatsby-link": "^2.0.16",
    "gatsby-mdx": "^0.6.2",
    "gatsby-plugin-manifest": "^2.0.29",
    "gatsby-plugin-offline": "^2.0.25",
    "gatsby-plugin-sharp": "^2.0.34",
    "gatsby-plugin-typescript": "^2.0.12",
    "gatsby-remark-autolink-headers": "^2.0.16",
    "gatsby-remark-images": "^3.0.10",
    "gatsby-source-filesystem": "^2.0.29",
    "gatsby-transformer-json": "^2.1.11",
    "gatsby-transformer-yaml": "^2.1.11",
    "gulp": "^4.0.0",
    "husky": "^1.3.1",
    "jest": "^24.7.1",
    "js-yaml": "^3.13.1",
    "json-schema-ref-parser": "^6.1.0",
    "json-schema-to-typescript": "^6.1.3",
    "lint-staged": "^8.1.5",
<<<<<<< HEAD
    "markdown-toc": "^1.2.0",
    "prettier": "1.16.4",
    "remark-emoji": "^2.0.2",
    "semantic-release": "^15.13.12",
=======
    "prettier": "^1.17.0",
    "remark-emoji": "^2.0.2",
    "semantic-release": "^15.13.11",
>>>>>>> 3f156d8c
    "through2": "^3.0.1",
    "ts-jest": "^24.0.2",
    "typescript": "^3.4.3",
    "vscode-json-languageservice": "^3.2.0"
  },
  "prettier": {
    "singleQuote": true,
    "semi": false
  },
  "husky": {
    "hooks": {
      "pre-commit": "lint-staged"
    }
  },
  "lint-staged": {
    "**/*.{ts,tsx,js,jsx,json,css,md,mdx,yaml}": [
      "prettier --write",
      "git add"
    ]
  }
}<|MERGE_RESOLUTION|>--- conflicted
+++ resolved
@@ -17,13 +17,10 @@
     "build:ts": "gulp ts && tsc",
     "dev:docs": "npm run build:schema && gatsby develop",
     "release": "semantic-release",
-<<<<<<< HEAD
     "docs": "npm run docs:readme && npm run docs:build",
     "docs:readme": "markdown-toc -i --maxdepth=4 README.md",
     "docs:develop": "gatsby develop",
     "docs:build": "gatsby build --prefix-paths",
-=======
->>>>>>> 3f156d8c
     "watch": "gulp watch",
     "clean": "gulp clean"
   },
@@ -59,11 +56,7 @@
     "@types/fs-extra": "^5.0.5",
     "@types/jest": "^24.0.11",
     "del": "^4.1.0",
-<<<<<<< HEAD
     "gatsby": "^2.3.31",
-=======
-    "gatsby": "^2.3.23",
->>>>>>> 3f156d8c
     "gatsby-link": "^2.0.16",
     "gatsby-mdx": "^0.6.2",
     "gatsby-plugin-manifest": "^2.0.29",
@@ -82,16 +75,10 @@
     "json-schema-ref-parser": "^6.1.0",
     "json-schema-to-typescript": "^6.1.3",
     "lint-staged": "^8.1.5",
-<<<<<<< HEAD
     "markdown-toc": "^1.2.0",
-    "prettier": "1.16.4",
+    "prettier": "^1.17.0",
     "remark-emoji": "^2.0.2",
     "semantic-release": "^15.13.12",
-=======
-    "prettier": "^1.17.0",
-    "remark-emoji": "^2.0.2",
-    "semantic-release": "^15.13.11",
->>>>>>> 3f156d8c
     "through2": "^3.0.1",
     "ts-jest": "^24.0.2",
     "typescript": "^3.4.3",
